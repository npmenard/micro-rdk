--- conflicted
+++ resolved
@@ -78,11 +78,8 @@
 trackable.workspace = true
 ringbuf.workspace = true
 pin-project.workspace = true
-<<<<<<< HEAD
+async-lock.workspace = true
 dns-message-parser.workspace = true
-=======
-async-lock.workspace = true
->>>>>>> 5aac6715
 
 [build-dependencies]
 const-gen.workspace = true
